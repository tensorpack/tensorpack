--- conflicted
+++ resolved
@@ -53,7 +53,7 @@
             border: cv2 border method
             step_deg (float): stepping of the rotation degree (requires max_deg=180 and step_deg a divisor of 180)
         """
-        assert not step_deg or max_deg==180 and max_deg%step_deg == 0
+        assert not step_deg or max_deg == 180 and max_deg % step_deg == 0
         super(Rotation, self).__init__()
         self._init(locals())
 
@@ -131,9 +131,4 @@
             # fully constrained case: crop touches all 4 sides
             cos_2a = cos_a * cos_a - sin_a * sin_a
             wr, hr = (w * cos_a - h * sin_a) / cos_2a, (h * cos_a - w * sin_a) / cos_2a
-<<<<<<< HEAD
         return int(np.round(wr)), int(np.round(hr))
-=======
-
-        return np.round(wr), np.round(hr)
->>>>>>> e3bc6ebe
