--- conflicted
+++ resolved
@@ -151,10 +151,6 @@
         """
         ret = self._get_value_to_set()
         if ret is not None and ret != self._last_value:
-<<<<<<< HEAD
-            logger.info("[HyperParamSetter] At global_step={}, {} will change to {:.8f}".format(
-                self.global_step, self.param.readable_name, ret))
-=======
             if self.epoch_num != self._last_epoch_set:
                 # Print this message at most once every epoch
                 if self._last_value is None:
@@ -163,7 +159,6 @@
                 else:
                     logger.info("[HyperParamSetter] At global_step={}, {} changes from {:.6f} to {:.6f}".format(
                         self.global_step, self.param.readable_name, self._last_value, ret))
->>>>>>> cd0f600b
             self._last_epoch_set = self.epoch_num
             self._last_value = ret
         return ret
