#!/usr/bin/env python
# -*- coding: UTF-8 -*-
# File: shufflenet.py

import sys
import argparse
import numpy as np
import os
import cv2

import tensorflow as tf

os.environ['TENSORPACK_TRAIN_API'] = 'v2'   # will become default soon
from tensorpack import logger, QueueInput, InputDesc, PlaceholderInput, TowerContext
from tensorpack.models import *
from tensorpack.callbacks import *
from tensorpack.train import *
from tensorpack.dataflow import imgaug
from tensorpack.tfutils import argscope, get_model_loader
from tensorpack.tfutils.scope_utils import under_name_scope
from tensorpack.utils.gpu import get_nr_gpu

from imagenet_utils import (
    fbresnet_augmentor, get_imagenet_dataflow, ImageNetModel, GoogleNetResize)

TOTAL_BATCH_SIZE = 256


@layer_register(log_shape=True)
def DepthConv(x, out_channel, kernel_shape, padding='SAME', stride=1,
              W_init=None, nl=tf.identity):
    in_shape = x.get_shape().as_list()
    in_channel = in_shape[1]
    assert out_channel % in_channel == 0
    channel_mult = out_channel // in_channel

    if W_init is None:
        W_init = tf.contrib.layers.variance_scaling_initializer()
    kernel_shape = [kernel_shape, kernel_shape]
    filter_shape = kernel_shape + [in_channel, channel_mult]

    W = tf.get_variable('W', filter_shape, initializer=W_init)
    conv = tf.nn.depthwise_conv2d(x, W, [1, 1, stride, stride], padding=padding, data_format='NCHW')
    return nl(conv, name='output')


@under_name_scope()
def channel_shuffle(l, group):
    in_shape = l.get_shape().as_list()
    in_channel = in_shape[1]
    l = tf.reshape(l, [-1, group, in_channel // group] + in_shape[-2:])
    l = tf.transpose(l, [0, 2, 1, 3, 4])
    l = tf.reshape(l, [-1, in_channel] + in_shape[-2:])
    return l


def BN(x, name):
    return BatchNorm('bn', x)


class Model(ImageNetModel):
    weight_decay = 4e-5

    def get_logits(self, image):
        def shufflenet_unit(l, out_channel, group, stride):
            in_shape = l.get_shape().as_list()
            in_channel = in_shape[1]
            shortcut = l

            # We do not apply group convolution on the first pointwise layer
            # because the number of input channels is relatively small.
            first_split = group if in_channel != 16 else 1
            l = Conv2D('conv1', l, out_channel // 4, 1, split=first_split, nl=BNReLU)
            l = channel_shuffle(l, group)
            l = DepthConv('dconv', l, out_channel // 4, 3, nl=BN, stride=stride)

            l = Conv2D('conv2', l,
                       out_channel if stride == 1 else out_channel - in_channel,
                       1, split=group, nl=BN)
            if stride == 1:     # unit (b)
                output = tf.nn.relu(shortcut + l)
            else:   # unit (c)
                shortcut = AvgPooling('avgpool', shortcut, 3, 2, padding='SAME')
                output = tf.concat([shortcut, tf.nn.relu(l)], axis=1)
            return output

        with argscope([Conv2D, MaxPooling, AvgPooling, GlobalAvgPooling, BatchNorm], data_format=self.data_format), \
                argscope(Conv2D, use_bias=False):
            group = 8
            channels = [224, 416, 832]

            l = Conv2D('conv1', image, 16, 3, stride=2, nl=BNReLU)
            l = MaxPooling('pool1', l, 3, 2, padding='SAME')

            with tf.variable_scope('group1'):
                for i in range(4):
                    with tf.variable_scope('block{}'.format(i)):
                        l = shufflenet_unit(l, channels[0], group, 2 if i == 0 else 1)

            with tf.variable_scope('group2'):
                for i in range(6):
                    with tf.variable_scope('block{}'.format(i)):
                        l = shufflenet_unit(l, channels[1], group, 2 if i == 0 else 1)

            with tf.variable_scope('group3'):
                for i in range(4):
                    with tf.variable_scope('block{}'.format(i)):
                        l = shufflenet_unit(l, channels[2], group, 2 if i == 0 else 1)
            l = GlobalAvgPooling('gap', l)
            logits = FullyConnected('linear', l, 1000)
            return logits


def get_data(name, batch):
    isTrain = name == 'train'

    if isTrain:
        augmentors = [
            GoogleNetResize(crop_area_fraction=0.49),
            imgaug.RandomOrderAug(
                [imgaug.BrightnessScale((0.6, 1.4), clip=False),
                 imgaug.Contrast((0.6, 1.4), clip=False),
                 imgaug.Saturation(0.4, rgb=False),
                 # rgb-bgr conversion for the constants copied from fb.resnet.torch
                 imgaug.Lighting(0.1,
                                 eigval=np.asarray(
                                     [0.2175, 0.0188, 0.0045][::-1]) * 255.0,
                                 eigvec=np.array(
                                     [[-0.5675, 0.7192, 0.4009],
                                      [-0.5808, -0.0045, -0.8140],
                                      [-0.5836, -0.6948, 0.4203]],
                                     dtype='float32')[::-1, ::-1]
                                 )]),
            imgaug.Flip(horiz=True),
        ]
    else:
        augmentors = [
            imgaug.ResizeShortestEdge(256, cv2.INTER_CUBIC),
            imgaug.CenterCrop((224, 224)),
        ]
    return get_imagenet_dataflow(
        args.data, name, batch, augmentors)


def get_config(model, nr_tower):
    batch = TOTAL_BATCH_SIZE // nr_tower

    logger.info("Running on {} towers. Batch size per tower: {}".format(nr_tower, batch))
    dataset_train = get_data('train', batch)
    dataset_val = get_data('val', batch)
    callbacks = [
        ModelSaver(),
        ScheduledHyperParamSetter('learning_rate',
                                  [(0, 3e-1), (30, 3e-2), (60, 3e-3), (90, 3e-4)]),
        HumanHyperParamSetter('learning_rate'),
    ]
    infs = [ClassificationError('wrong-top1', 'val-error-top1'),
            ClassificationError('wrong-top5', 'val-error-top5')]
    if nr_tower == 1:
        # single-GPU inference with queue prefetch
        callbacks.append(InferenceRunner(QueueInput(dataset_val), infs))
    else:
        # multi-GPU inference (with mandatory queue prefetch)
        callbacks.append(DataParallelInferenceRunner(
            dataset_val, infs, list(range(nr_tower))))

    return TrainConfig(
        model=model,
        dataflow=dataset_train,
        callbacks=callbacks,
        steps_per_epoch=5000,
        max_epoch=100,
    )


if __name__ == '__main__':
    parser = argparse.ArgumentParser()
    parser.add_argument('--gpu', help='comma separated list of GPU(s) to use.')
    parser.add_argument('--data', help='ILSVRC dataset dir')
    parser.add_argument('--load', help='load model')
    parser.add_argument('--flops', action='store_true', help='print flops and exit')
    args = parser.parse_args()

    if args.gpu:
        os.environ['CUDA_VISIBLE_DEVICES'] = args.gpu

    model = Model()

    if args.flops:
        # manually build the graph with batch=1
        input_desc = [
            InputDesc(tf.float32, [1, 224, 224, 3], 'input'),
            InputDesc(tf.int32, [1], 'label')
        ]
        input = PlaceholderInput()
        input.setup(input_desc)
        with TowerContext('', is_training=True):
            model.build_graph(input)

        tf.profiler.profile(
            tf.get_default_graph(),
            cmd='op',
            options=tf.profiler.ProfileOptionBuilder.float_operation())
    else:
        logger.set_logger_dir(
            os.path.join('train_log', 'shufflenet'))

<<<<<<< HEAD
        config = get_config(model)
        if args.load:
            config.session_init = get_model_loader(args.load)
        SyncMultiGPUTrainerParameterServer(config).train()
=======
        nr_tower = max(get_nr_gpu(), 1)
        config = get_config(model, nr_tower)
        launch_train_with_config(config, SyncMultiGPUTrainerParameterServer(nr_tower))
>>>>>>> 8c778cc2
<|MERGE_RESOLUTION|>--- conflicted
+++ resolved
@@ -205,13 +205,8 @@
         logger.set_logger_dir(
             os.path.join('train_log', 'shufflenet'))
 
-<<<<<<< HEAD
-        config = get_config(model)
+        nr_tower = max(get_nr_gpu(), 1)
+        config = get_config(model, nr_tower)
         if args.load:
             config.session_init = get_model_loader(args.load)
-        SyncMultiGPUTrainerParameterServer(config).train()
-=======
-        nr_tower = max(get_nr_gpu(), 1)
-        config = get_config(model, nr_tower)
-        launch_train_with_config(config, SyncMultiGPUTrainerParameterServer(nr_tower))
->>>>>>> 8c778cc2
+        launch_train_with_config(config, SyncMultiGPUTrainerParameterServer(nr_tower))